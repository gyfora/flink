package eu.stratosphere.sopremo.type;

import java.io.DataInput;
import java.io.DataOutput;
import java.io.IOException;
import java.io.ObjectInputStream;
import java.io.ObjectOutputStream;
import java.math.BigDecimal;
import java.math.BigInteger;

import eu.stratosphere.pact.common.type.base.PactInteger;
import eu.stratosphere.sopremo.pact.SopremoUtil;

/**
 * @author Michael Hopstock
 * @author Tommy Neubert
 */
public class IntNode extends NumericNode implements INumericNode {

	/**
	 * 
	 */
	private static final long serialVersionUID = -4250062919293345310L;

	private transient PactInteger value;

	/**
	 * Initializes an IntNode which represents 0
	 */
	public IntNode() {
		this.value = new PactInteger();
	}

	/**
	 * Initializes an IntNode which represents the given <code>int</code>. To create new IntNodes please use
	 * IntNode.valueOf(<code>int</code>) instead.
	 * 
	 * @param v
	 *        the value that should be represented by this node
	 */
	public IntNode(final int v) {
		this.value = new PactInteger(v);
	}

	/**
	 * Creates a new instance of IntNode. This new instance represents the given value.
	 * 
	 * @param v
	 *        the value that should be represented by the new instance
	 * @return the newly created instance of IntNode
	 */
	public static IntNode valueOf(final int v) {
		return new IntNode(v);
	}

<<<<<<< HEAD
	/**
	 * Sets the value to the specified value.
	 * 
	 * @param value
	 *        the value to set
	 */
=======
>>>>>>> 172e63b7
	public void setValue(int value) {
		this.value.setValue(value);
	}

	@Override
	public StringBuilder toString(final StringBuilder sb) {
		return sb.append(this.value);
	}

	@Override
	public int hashCode() {
		final int prime = 31;
		int result = 1;
		result = prime * result + this.value.hashCode();
		return result;
	}

	@Override
	public boolean equals(final Object obj) {
		if (this == obj)
			return true;
		if (obj == null)
			return false;
		if (this.getClass() != obj.getClass())
			return false;

		final IntNode other = (IntNode) obj;
		if (!this.value.equals(other.value))
			return false;
		return true;
	}

	@Override
	public void read(final DataInput in) throws IOException {
		this.value.read(in);
	}

	@Override
	public void write(final DataOutput out) throws IOException {
		this.value.write(out);
	}

	@Override
	public int getIntValue() {
		return this.value.getValue();
	}

	@Override
	public long getLongValue() {
		return Long.valueOf(this.value.getValue());
	}

	@Override
	public BigInteger getBigIntegerValue() {
		return BigInteger.valueOf(this.value.getValue());
	}

	@Override
	public BigDecimal getDecimalValue() {
		return BigDecimal.valueOf(this.value.getValue());
	}

	@Override
	public double getDoubleValue() {
		return Double.valueOf(this.value.getValue());
	}

	@Override
	public boolean isIntegralNumber() {
		return true;
	}

	@Override
	public String getValueAsText() {
		return this.value.toString();
	}

	@Override
	public Integer getJavaValue() {
		return this.value.getValue();
	}

	@Override
	public Type getType() {
		return Type.IntNode;
	}

	private void writeObject(final ObjectOutputStream out) throws IOException {
		out.writeInt(this.value.getValue());
	}

	private void readObject(final ObjectInputStream in) throws IOException {
		this.value = new PactInteger(in.readInt());
	}

	@Override
	public IntNode clone() {
		final IntNode clone = (IntNode) super.clone();
		clone.value = new PactInteger(this.value.getValue());
		return clone;
	}

	@Override
	public int compareToSameType(final IJsonNode other) {
		return this.value.getValue() - ((IntNode) other).value.getValue();
	}

	@Override
	public void clear() {
		if (SopremoUtil.DEBUG)
			this.value.setValue(0);
	}
}<|MERGE_RESOLUTION|>--- conflicted
+++ resolved
@@ -53,15 +53,12 @@
 		return new IntNode(v);
 	}
 
-<<<<<<< HEAD
 	/**
 	 * Sets the value to the specified value.
 	 * 
 	 * @param value
 	 *        the value to set
 	 */
-=======
->>>>>>> 172e63b7
 	public void setValue(int value) {
 		this.value.setValue(value);
 	}
